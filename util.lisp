--- conflicted
+++ resolved
@@ -178,11 +178,7 @@
     (handler-case
       (babel:octets-to-string body-bytes :encoding charset)
       (error ()
-<<<<<<< HEAD
-        (babel:octets-to-string body-bytes :encoding :iso-8859-1))))) 
-=======
         (babel:octets-to-string body-bytes :encoding :iso-8859-1)))))
->>>>>>> 5a691eed
 
 (defun getf-reverse (plist key)
   "Like getf, except the VALUE comes before the KEY:
