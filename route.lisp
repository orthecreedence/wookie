(in-package :wookie)

(define-condition use-next-route () ()
  (:documentation
    "Signals to the routing system to load the next route after the one loaded.
     can be used to set up route load chains based on criteria not sent directly
     to find-route."))

(define-condition route-error (wookie-error)
  ((resource :initarg :resource :reader route-error-resource :initform nil))
  (:report (lambda (c s) (format s "Routing error: ~s" (route-error-resource c))))
  (:documentation "Describes a general routing error."))

(define-condition route-not-found (route-error) ()
  (:report (lambda (c s) (format s "Routing error: route not found for ~s" (route-error-resource c))))
  (:documentation "Describes a route not found error."))

(defvar *default-vhost* nil
  "Defines the default virtualhost that routes use (unless explicitely stated
   otherwise). Nil means no vhost (respond to all requests).")

(defun clear-routes ()
  "Clear out all routes."
<<<<<<< HEAD
  (vom:debug1 "(route) Clearing routes")
  (setf (wookie-state-routes *state*) (make-array 0 :adjustable t :fill-pointer t)))

(defun make-route (method resource fn &key regex case-sensitive store-body allow-chunking buffer-body suppress-100 vhost)
=======
  (log:debu1 "(route) Clearing routes")
  (setf (wookie-state-routes *state*) (make-array 0 :adjustable t :fill-pointer t))
  (routes-modified))

(defun make-route (method resource fn &key regex case-sensitive allow-chunking buffer-body suppress-100 force-chunking vhost priority)
>>>>>>> 5a691eed
  "Simple wrapper to make a route object from a set of args."
  (let ((scanner (if regex
                     (cl-ppcre:create-scanner
                       (concatenate 'string "^" resource "$")
                       :case-insensitive-mode (not case-sensitive))
                     resource)))
    (list :method method
          :resource scanner
          :fn fn
          :regex regex
          :store-body store-body
          :allow-chunking allow-chunking
          :buffer-body buffer-body
          :suppress-100 suppress-100
          :resource-str resource
          :vhost vhost
          :priority (or priority 0))))

(defun next-route ()
  "Lets the routing system know to re-route the current request, excluding this
   route from the available options."
  (signal 'use-next-route))

(defun find-route (method resource &key exclude host)
  "Given a method and a resource, find the best matching route."
  (loop for route across (ordered-routes) do
    ;; don't load excluded routes
    (unless (find-if (lambda (ex)
                       (eq (getf ex :fn) (getf route :fn)))
                     exclude)
      (when (and (let ((route-method (getf route :method)))
                   ;; test for a list of methods as well as exact method match.
                   ;; also allow wildcard method match via :*
                   (if (listp route-method)
                       (find method route-method)
                       (or (eq method route-method)
                           (eq :* route-method))))
                 (or (not (getf route :vhost))
                     ;; either exact match the host or match without portnum
                     (or (equal (getf route :vhost) host)
                         (when (stringp host)
                           (equal (getf route :vhost)
                                  (subseq host 0 (position #\: host)))))))
        (multiple-value-bind (matchedp matches)
            (if (getf route :regex)
                (cl-ppcre:scan-to-strings (getf route :resource) resource)
                (string= (getf route :resource) resource))
          (when matchedp
            (let* ((fn (getf route :fn))
                   (curried-fn (lambda (request response)
                                 (apply fn (append (list request response)
                                                   (coerce matches 'list))))))
              (setf (getf route :curried-route) curried-fn)
              (return-from find-route route))))))))

(defun routes-modified ()
  "Reset ordered route cache after routing changes"
  (setf (wookie-state-ordered-routes *state*) nil))

(defun ordered-routes ()
  "Return the array of routes ordered by their priority,
   routes with higher priority being first."
  (or (wookie-state-ordered-routes *state*)
      (setf (wookie-state-ordered-routes *state*)
            (stable-sort (copy-seq (wookie-state-routes *state*))
                         #'> :key #'(lambda (route)
                                      (getf route :priority))))))

(defun add-route (new-route)
  "Add a new route to the table."
  (vector-push-extend new-route (wookie-state-routes *state*))
  (routes-modified)
  (length (wookie-state-routes *state*)))

(defun method-equal (method1 method2)
  "Test two route methods (kewords or lists of keywords) for equality."
  (if (eq (type-of method1) (type-of method2))
      (etypecase method1
        (keyword (eq method1 method2))
        (list (equal (sort (copy-list method1) #'string<)
                     (sort (copy-list method2) #'string<))))
      nil))

(defun route-equal (route method resource-str)
  "Test the property values of :method and :resource-str in a route
   plist for equality against a supplied method and resource-str."
  (and (method-equal (getf route :method) method)
       (string= (getf route :resource-str) resource-str)))

(defun upsert-route (new-route)
  "Add a new route to the table. If a route already exists with the same method
   and resource string, it is replaced with the new one in the same position the
   old route existed in (as to preserve routing order)."
  (let ((route-found nil)
        (resource-str (getf new-route :resource-str) )
        (method (getf new-route :method)))
    (unless (zerop (length (wookie-state-routes *state*)))
      (loop for i from 0
            for route across (wookie-state-routes *state*) do
        (when (route-equal route method resource-str)
          (setf (aref (wookie-state-routes *state*) i) new-route
                route-found t)
          (return))))
    (unless route-found
      (vector-push-extend new-route (wookie-state-routes *state*)))
    (routes-modified)
    (length (wookie-state-routes *state*))))

(defun clear-route (method resource-str)
  "Clear out a route in the routing table."
  (vom:debug1 "(route) Clear route ~s" resource-str)
  (let* ((new-routes (delete-if
                       (lambda (route)
                         (route-equal route method resource-str))
                       (wookie-state-routes *state*)))
         (new-routes (make-array (length new-routes) :initial-contents new-routes :fill-pointer t :adjustable t)))
    (setf (wookie-state-routes *state*) new-routes)
    (routes-modified)
    (values)))

<<<<<<< HEAD
(defmacro defroute ((method resource &key (regex t) (case-sensitive t) store-body chunk (buffer-body t) suppress-100 (replace t) (vhost '*default-vhost*))
=======
(defmacro defroute ((method resource &key (regex t) (case-sensitive t) chunk (buffer-body t) suppress-100 force-chunking (replace t) (vhost '*default-vhost*) (priority 0))
>>>>>>> 5a691eed
                    (bind-request bind-response &optional bind-args)
                    &body body)
  "Defines a wookie route and pushes it into the route list.

     :regex specifies whether resource is a regex or not
     :chunk specifies if the route can handle chunked content
     :store-body is an integer value that tells Wookie to save up to N bytes of
       the raw http body
     :buffer-body tells Wookie to save any body parts that come through before
       with-chunking is called
     :suppress-100 tells Wookie that we want to send our own `100 Continue` HTTP
       response if we get an `Expect: 100-continue` header in the request
     :replace tells the routing system to upsert this resource/method set
       (instead of just blindly adding it to the end of the list like default)
     :priority specifies a the route priority (a number, defaults to 0). Routes
       with higher priority values are processed first. Both negative and
       positive priorities are acceptable.

   bind-request/bind-response are the variable names that the request/response
   values are bound to, and bind-args specifies that variable that regex group
   matches get sent to (a list)."
  (let* ((new-route (gensym))
         (ignore-bind-args nil)
         (bind-args (if bind-args
                        bind-args
                        (progn
                          (setf ignore-bind-args t)
                          (gensym))))
         ;; allow method to be a list of keywords
         (method (if (listp method)
                     `(list ,@method)
                     method))
         (docstring (when (stringp (car body)) (car body)))
         (body (if docstring
                   (cdr body)
                   body)))
    `(let ((,new-route (make-route ,method ,resource
                                   (lambda (,bind-request ,bind-response &rest ,bind-args)
                                     ,(or docstring "")
                                     (declare (ignorable ,bind-request))
                                     ,(when ignore-bind-args
                                        `(declare (ignore ,bind-args)))
                                     ,@body)
                                   :regex ,regex
                                   :case-sensitive ,case-sensitive
                                   :store-body ,store-body
                                   :allow-chunking ,chunk
                                   :buffer-body ,buffer-body
                                   :suppress-100 ,suppress-100
<<<<<<< HEAD
                                   :vhost ,vhost)))
=======
                                   :force-chunking ,force-chunking
                                   :vhost ,vhost
                                   :priority ,priority)))
>>>>>>> 5a691eed
       (if ,replace
           (upsert-route ,new-route)
           (add-route ,new-route)))))

(defmacro with-vhost (host &body body)
  "Simple wrapper that makes all defroutes in the body bind to a specific vhost:

     (with-vhost \"omg.com\"
       (defroute ...)
       (defroute ...))"
  `(let ((*default-vhost* ,host))
     ,@body))<|MERGE_RESOLUTION|>--- conflicted
+++ resolved
@@ -21,18 +21,11 @@
 
 (defun clear-routes ()
   "Clear out all routes."
-<<<<<<< HEAD
   (vom:debug1 "(route) Clearing routes")
-  (setf (wookie-state-routes *state*) (make-array 0 :adjustable t :fill-pointer t)))
-
-(defun make-route (method resource fn &key regex case-sensitive store-body allow-chunking buffer-body suppress-100 vhost)
-=======
-  (log:debu1 "(route) Clearing routes")
   (setf (wookie-state-routes *state*) (make-array 0 :adjustable t :fill-pointer t))
   (routes-modified))
 
 (defun make-route (method resource fn &key regex case-sensitive allow-chunking buffer-body suppress-100 force-chunking vhost priority)
->>>>>>> 5a691eed
   "Simple wrapper to make a route object from a set of args."
   (let ((scanner (if regex
                      (cl-ppcre:create-scanner
@@ -43,7 +36,6 @@
           :resource scanner
           :fn fn
           :regex regex
-          :store-body store-body
           :allow-chunking allow-chunking
           :buffer-body buffer-body
           :suppress-100 suppress-100
@@ -153,19 +145,13 @@
     (routes-modified)
     (values)))
 
-<<<<<<< HEAD
-(defmacro defroute ((method resource &key (regex t) (case-sensitive t) store-body chunk (buffer-body t) suppress-100 (replace t) (vhost '*default-vhost*))
-=======
 (defmacro defroute ((method resource &key (regex t) (case-sensitive t) chunk (buffer-body t) suppress-100 force-chunking (replace t) (vhost '*default-vhost*) (priority 0))
->>>>>>> 5a691eed
                     (bind-request bind-response &optional bind-args)
                     &body body)
   "Defines a wookie route and pushes it into the route list.
 
      :regex specifies whether resource is a regex or not
      :chunk specifies if the route can handle chunked content
-     :store-body is an integer value that tells Wookie to save up to N bytes of
-       the raw http body
      :buffer-body tells Wookie to save any body parts that come through before
        with-chunking is called
      :suppress-100 tells Wookie that we want to send our own `100 Continue` HTTP
@@ -203,17 +189,12 @@
                                      ,@body)
                                    :regex ,regex
                                    :case-sensitive ,case-sensitive
-                                   :store-body ,store-body
                                    :allow-chunking ,chunk
                                    :buffer-body ,buffer-body
                                    :suppress-100 ,suppress-100
-<<<<<<< HEAD
-                                   :vhost ,vhost)))
-=======
                                    :force-chunking ,force-chunking
                                    :vhost ,vhost
                                    :priority ,priority)))
->>>>>>> 5a691eed
        (if ,replace
            (upsert-route ,new-route)
            (add-route ,new-route)))))
